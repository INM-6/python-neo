"""
Tests of the neo.core.group.Group class and related functions
"""


import unittest

import numpy as np
import quantities as pq
from numpy.testing import assert_array_equal

from neo.core.analogsignal import AnalogSignal
from neo.core.irregularlysampledsignal import IrregularlySampledSignal
from neo.core.spiketrain import SpikeTrain
from neo.core.segment import Segment
from neo.core.view import ChannelView
from neo.core.group import Group
from neo.core.block import Block
from neo.core.imagesequence import ImageSequence
from neo.core.regionofinterest import CircularRegionOfInterest


class TestGroup(unittest.TestCase):

    def setUp(self):
        test_data = np.random.rand(100, 8) * pq.mV
        channel_names = np.array(["a", "b", "c", "d", "e", "f", "g", "h"])
        test_image_data = np.random.rand(640).reshape(10, 8, 8)
        self.test_signal = AnalogSignal(test_data,
                                        sampling_period=0.1 * pq.ms,
                                        name="test signal",
                                        description="this is a test signal",
                                        array_annotations={"channel_names": channel_names},
                                        attUQoLtUaE=42)
        self.test_view = ChannelView(self.test_signal, [1, 2, 5, 7],
                              name="view of test signal",
                              description="this is a view of a test signal",
                              array_annotations={"something": np.array(["A", "B", "C", "D"])},
                              sLaTfat="fish")
        self.test_image_seq = ImageSequence(test_image_data,
                                            frame_duration=20 * pq.ms,
                                            spatial_scale=1 * pq.um)
        self.roi = CircularRegionOfInterest(self.test_image_seq, 0, 0, 3)
        self.test_spiketrains = [SpikeTrain(np.arange(100.0), units="ms", t_stop=200),
                                 SpikeTrain(np.arange(0.5, 100.5), units="ms", t_stop=200)]
        self.test_segment = Segment()
        self.test_segment.analogsignals.append(self.test_signal)
        self.test_segment.spiketrains.extend(self.test_spiketrains)
        self.test_segment.imagesequences.append(self.test_image_seq)

    def test_create_group(self):
<<<<<<< HEAD
        objects = [self.test_view, self.test_signal, self.test_segment, self.test_image_seq, self.roi]
=======
        objects = [self.test_view, self.test_signal]
>>>>>>> 4ef28013
        objects.extend(self.test_spiketrains)
        group = Group(objects)

        assert group.analogsignals[0] is self.test_signal
        assert group.spiketrains[0] is self.test_spiketrains[0]
        assert group.spiketrains[1] is self.test_spiketrains[1]
        assert group.channelviews[0] is self.test_view
        assert group.imagesequences[0] is self.test_image_seq
        assert group.regionsofinterest[0] is self.roi
        assert len(group.irregularlysampledsignals) == 0

    def test_create_empty_group(self):
        group = Group()

    def test_children(self):
        group = Group(self.test_spiketrains + [self.test_view]
                      + [self.test_signal])

        # note: ordering is by class name for data children (AnalogSignal, SpikeTrain),
        #       then container children (Segment)
        assert group.children == (self.test_signal,
                                  *self.test_spiketrains,
                                  self.test_view)

    def test_with_allowed_types(self):
        objects = [self.test_signal] + self.test_spiketrains
        group = Group(objects, allowed_types=(AnalogSignal, SpikeTrain))
        assert group.analogsignals[0] is self.test_signal
        assert group.spiketrains[0] is self.test_spiketrains[0]
        assert group.spiketrains[1] is self.test_spiketrains[1]
        self.assertRaises(TypeError, group.add, self.test_view)

    def test_walk(self):
        # set up nested groups
        parent = Group(name="0")
        children = (Group(name="00"), Group(name="01"), Group(name="02"))
        parent.add(*children)
        grandchildren = (
            (Group(name="000"), Group(name="001")),
            [],
            (Group(name="020"), Group(name="021"), Group(name="022"))
        )
        for child, gchildren in zip(children, grandchildren):
            child.add(*gchildren)

        flattened = list(parent.walk())
        target = [parent, children[0], *grandchildren[0]]
        target.extend([children[1], children[2], *grandchildren[2]])
        self.assertEqual(flattened,
                         target)

    def test_add_invalid_type_raises_Exception(self):
        group = Group()
        self.assertRaises(TypeError, group.add, Block())

        self.assertRaises(TypeError, Group, allowed_types=[Block])<|MERGE_RESOLUTION|>--- conflicted
+++ resolved
@@ -49,11 +49,7 @@
         self.test_segment.imagesequences.append(self.test_image_seq)
 
     def test_create_group(self):
-<<<<<<< HEAD
-        objects = [self.test_view, self.test_signal, self.test_segment, self.test_image_seq, self.roi]
-=======
-        objects = [self.test_view, self.test_signal]
->>>>>>> 4ef28013
+        objects = [self.test_view, self.test_signal, self.test_image_seq, self.roi]
         objects.extend(self.test_spiketrains)
         group = Group(objects)
 
