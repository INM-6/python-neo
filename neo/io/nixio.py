--- conflicted
+++ resolved
@@ -33,14 +33,9 @@
 import numpy as np
 
 from .baseio import BaseIO
-<<<<<<< HEAD
 from ..core import (Block, Segment, ChannelIndex, AnalogSignal,
                     IrregularlySampledSignal, Epoch, Event, SpikeTrain,
                     ImageSequence, Unit, ChannelView, Group)
-=======
-from ..core import (Block, Segment, ChannelIndex, AnalogSignal, IrregularlySampledSignal, Epoch,
-                    Event, SpikeTrain, ImageSequence, Unit)
->>>>>>> 44ad9557
 from ..io.proxyobjects import BaseProxy
 from ..version import version as neover
 
@@ -162,12 +157,8 @@
     is_readable = True
     is_writable = True
 
-<<<<<<< HEAD
     supported_objects = [Block, Segment, ChannelIndex, Group, ChannelView,
                          AnalogSignal, IrregularlySampledSignal,
-=======
-    supported_objects = [Block, Segment, ChannelIndex, AnalogSignal, IrregularlySampledSignal,
->>>>>>> 44ad9557
                          Epoch, Event, SpikeTrain, Unit]
     readable_objects = [Block]
     writeable_objects = [Block]
