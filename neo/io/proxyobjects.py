"""
Here a list of proxy object that can be used when lazy=True at neo.io level.

This idea is to be able to postpone that real in memory loading
for objects that contains big data (AnalogSIgnal, SpikeTrain, Event, Epoch).

The implementation rely on neo.rawio, so it will available only for neo.io that
ineherits neo.rawio.

"""

import numpy as np
import quantities as pq
import logging

from neo.core.baseneo import BaseNeo


from neo.core import (AnalogSignal,
                      Epoch, Event, SpikeTrain)
from neo.core.dataobject import ArrayDict


logger = logging.getLogger("Neo")


class BaseProxy(BaseNeo):
    def __init__(self, array_annotations=None, **annotations):
        # this for py27 str vs py3 str in neo attributes ompatibility
        annotations = check_annotations(annotations)
        if 'file_origin' not in annotations:
            # the str is to make compatible with neo_py27 where attribute
            # used to be str so raw bytes
            annotations['file_origin'] = str(self._rawio.source_name())

        # this mock the array annotaions to avoid inherits DataObject
        self.array_annotations = ArrayDict(self.shape[-1])
        if array_annotations is not None:
            self.array_annotations.update(array_annotations)

        BaseNeo.__init__(self, **annotations)

    def load(self, time_slice=None, **kwargs):
        # should be implemented by subclass
        raise NotImplementedError

    def time_slice(self, t_start, t_stop):
        '''
        Load the proxy object within the specified time range. Has the same
        call signature as AnalogSignal.time_slice, Epoch.time_slice, etc.
        '''
        return self.load(time_slice=(t_start, t_stop))


class AnalogSignalProxy(BaseProxy):
    '''
    This object mimic AnalogSignal except that it does not
    have the signals array itself. All attributes and annotations are here.

    The goal is to postpone the loading of data into memory
    when reading a file with the new lazy load system based
    on neo.rawio.

    This object must not be constructed directly but is given
    neo.io when lazy=True instead of a true AnalogSignal.

    The AnalogSignalProxy is able to load:
      * only a slice of time
      * only a subset of channels
      * have an internal raw magnitude identic to the file (int16) with
        a pq.CompoundUnit().

    Usage:
    >>> proxy_anasig = AnalogSignalProxy(rawio=self.reader,
                                         global_channel_indexes=None,
                                         block_index=0,
                                         seg_index=0)
    >>> anasig = proxy_anasig.load()
    >>> slice_of_anasig = proxy_anasig.load(time_slice=(1.*pq.s, 2.*pq.s))
    >>> some_channel_of_anasig = proxy_anasig.load(channel_indexes=[0,5,10])

    '''
    _single_parent_objects = ('Segment', 'ChannelIndex')
    _necessary_attrs = (('sampling_rate', pq.Quantity, 0),
                                    ('t_start', pq.Quantity, 0))
    _recommended_attrs = BaseNeo._recommended_attrs
    proxy_for = AnalogSignal

    def __init__(self, rawio=None, global_channel_indexes=None, block_index=0, seg_index=0):
        self._rawio = rawio
        self._block_index = block_index
        self._seg_index = seg_index
        if global_channel_indexes is None:
            global_channel_indexes = slice(None)
        total_nb_chan = self._rawio.header['signal_channels'].size
        self._global_channel_indexes = np.arange(total_nb_chan)[global_channel_indexes]
        self._nb_chan = self._global_channel_indexes.size

        sig_chans = self._rawio.header['signal_channels'][self._global_channel_indexes]

        assert np.unique(sig_chans['units']).size == 1, 'Channel do not have same units'
        assert np.unique(sig_chans['dtype']).size == 1, 'Channel do not have same dtype'
        assert np.unique(sig_chans['sampling_rate']).size == 1, \
                    'Channel do not have same sampling_rate'

        self.units = ensure_signal_units(sig_chans['units'][0])
        self.dtype = sig_chans['dtype'][0]
        self.sampling_rate = sig_chans['sampling_rate'][0] * pq.Hz
        self.sampling_period = 1. / self.sampling_rate
        sigs_size = self._rawio.get_signal_size(block_index=block_index, seg_index=seg_index,
                                        channel_indexes=self._global_channel_indexes)
        self.shape = (sigs_size, self._nb_chan)
        self.t_start = self._rawio.get_signal_t_start(block_index, seg_index,
                                    self._global_channel_indexes) * pq.s

        # magnitude_mode='raw' is supported only if all offset=0
        # and all gain are the same
        support_raw_magnitude = np.all(sig_chans['gain'] == sig_chans['gain'][0]) and \
                                                    np.all(sig_chans['offset'] == 0.)

        if support_raw_magnitude:
            str_units = ensure_signal_units(sig_chans['units'][0]).units.dimensionality.string
            self._raw_units = pq.CompoundUnit('{}*{}'.format(sig_chans['gain'][0], str_units))
        else:
            self._raw_units = None

        # both necessary attr and annotations
        annotations = {}
        annotations['name'] = self._make_name(None)
        if len(sig_chans) == 1:
            # when only one channel raw_annotations are set to standart annotations
            d = self._rawio.raw_annotations['blocks'][block_index]['segments'][seg_index][
                'signals'][self._global_channel_indexes[0]]
            annotations.update(d)

        array_annotations = {
            'channel_names': np.array(sig_chans['name'], copy=True),
            'channel_ids': np.array(sig_chans['id'], copy=True),
        }
        # array annotations for signal can be at 2 places
        # global at signal channel level
        d = self._rawio.raw_annotations['signal_channels']
        array_annotations.update(create_analogsignal_array_annotations(
                                                d, self._global_channel_indexes))
        # or specific to block/segment/signals
        d = self._rawio.raw_annotations['blocks'][block_index]['segments'][seg_index]['signals']
        array_annotations.update(create_analogsignal_array_annotations(
                                                d, self._global_channel_indexes))

        BaseProxy.__init__(self, array_annotations=array_annotations, **annotations)

    def _make_name(self, channel_indexes):
        sig_chans = self._rawio.header['signal_channels'][self._global_channel_indexes]
        if channel_indexes is not None:
            sig_chans = sig_chans[channel_indexes]
        if len(sig_chans) == 1:
            name = sig_chans['name'][0]
        else:
            name = 'Channel bundle ({}) '.format(','.join(sig_chans['name']))
        return name

    @property
    def duration(self):
        '''Signal duration'''
        return self.shape[0] / self.sampling_rate

    @property
    def t_stop(self):
        '''Time when signal ends'''
        return self.t_start + self.duration

    def load(self, time_slice=None, strict_slicing=True,
                    channel_indexes=None, magnitude_mode='rescaled'):
        '''
        *Args*:
            :time_slice: None or tuple of the time slice expressed with quantities.
                            None is the entire signal.
            :channel_indexes: None or list. Channels to load. None is all channels
                    Be carefull that channel_indexes represent the local channel index inside
                    the AnalogSignal and not the global_channel_indexes like in rawio.
            :magnitude_mode: 'rescaled' or 'raw'.
                For instance if the internal dtype is int16:
                    * **rescaled** give [1.,2.,3.]*pq.uV and the dtype is float32
                    * **raw** give [10, 20, 30]*pq.CompoundUnit('0.1*uV')
                The CompoundUnit with magnitude_mode='raw' is usefull to
                postpone the scaling when needed and having an internal dtype=int16
                but it less intuitive when you don't know so well quantities.
            :strict_slicing: True by default.
                Control if an error is raise or not when one of  time_slice member
                (t_start or t_stop) is outside the real time range of the segment.
        '''

        if channel_indexes is None:
            channel_indexes = slice(None)

        sr = self.sampling_rate

        if time_slice is None:
            i_start, i_stop = None, None
            sig_t_start = self.t_start
        else:
            t_start, t_stop = time_slice
            if t_start is None:
                i_start = None
                sig_t_start = self.t_start
            else:
                t_start = ensure_second(t_start)
                if strict_slicing:
                    assert self.t_start <= t_start <= self.t_stop, 't_start is outside'
                else:
                    t_start = max(t_start, self.t_start)
                # the i_start is ncessary ceil
                i_start = int(np.ceil((t_start - self.t_start).magnitude * sr.magnitude))
                # this needed to get the real t_start of the first sample
                # because do not necessary match what is demanded
                sig_t_start = self.t_start + i_start / sr

            if t_stop is None:
                i_stop = None
            else:
                t_stop = ensure_second(t_stop)
                if strict_slicing:
                    assert self.t_start <= t_stop <= self.t_stop, 't_stop is outside'
                else:
                    t_stop = min(t_stop, self.t_stop)
                i_stop = int((t_stop - self.t_start).magnitude * sr.magnitude)

        raw_signal = self._rawio.get_analogsignal_chunk(block_index=self._block_index,
                    seg_index=self._seg_index, i_start=i_start, i_stop=i_stop,
                    channel_indexes=self._global_channel_indexes[channel_indexes])

        # if slice in channel : change name and array_annotations
        if raw_signal.shape[1] != self._nb_chan:
            name = self._make_name(channel_indexes)
            array_annotations = {k: v[channel_indexes] for k, v in self.array_annotations.items()}
        else:
            name = self.name
            array_annotations = self.array_annotations

        if magnitude_mode == 'raw':
            assert self._raw_units is not None,\
                    'raw magnitude is not support gain are not the same for all channel or offset is not 0'
            sig = raw_signal
            units = self._raw_units
        elif magnitude_mode == 'rescaled':
            # dtype is float32 when internally it is float32 or int16
            if self.dtype == 'float64':
                dtype = 'float64'
            else:
                dtype = 'float32'
            sig = self._rawio.rescale_signal_raw_to_float(raw_signal, dtype=dtype,
                                    channel_indexes=self._global_channel_indexes[channel_indexes])
            units = self.units

        anasig = AnalogSignal(sig, units=units, copy=False, t_start=sig_t_start,
                    sampling_rate=self.sampling_rate, name=name,
                    file_origin=self.file_origin, description=self.description,
                    array_annotations=array_annotations, **self.annotations)

        return anasig


class SpikeTrainProxy(BaseProxy):
    '''
    This object mimic SpikeTrain except that it does not
    have the spike time nor waveforms.
    All attributes and annotations are here.

    The goal is to postpone the loading of data into memory
    when reading a file with the new lazy load system based
    on neo.rawio.

    This object must not be constructed directly but is given
    neo.io when lazy=True instead of a true SpikeTrain.

    The SpikeTrainProxy is able to load:
      * only a slice of time
      * load wveforms or not.
      * have an internal raw magnitude identic to the file (generally the ticks
        of clock in int64) or the rescale to seconds.

    Usage:
    >>> proxy_sptr = SpikeTrainProxy(rawio=self.reader, unit_channel=0,
                        block_index=0, seg_index=0,)
    >>> sptr = proxy_sptr.load()
    >>> slice_of_sptr = proxy_sptr.load(time_slice=(1.*pq.s, 2.*pq.s))

    '''

    _single_parent_objects = ('Segment', 'Unit')
    _quantity_attr = 'times'
    _necessary_attrs = (('t_start', pq.Quantity, 0),
                                    ('t_stop', pq.Quantity, 0))
    _recommended_attrs = ()
    proxy_for = SpikeTrain

    def __init__(self, rawio=None, unit_index=None, block_index=0, seg_index=0):

        self._rawio = rawio
        self._block_index = block_index
        self._seg_index = seg_index
        self._unit_index = unit_index

        nb_spike = self._rawio.spike_count(block_index=block_index, seg_index=seg_index,
                                        unit_index=unit_index)
        self.shape = (nb_spike, )

        self.t_start = self._rawio.segment_t_start(block_index, seg_index) * pq.s
        self.t_stop = self._rawio.segment_t_stop(block_index, seg_index) * pq.s

        # both necessary attr and annotations
        annotations = {}
        for k in ('name', 'id'):
            annotations[k] = self._rawio.header['unit_channels'][unit_index][k]
        ann = self._rawio.raw_annotations['blocks'][block_index]['segments'][seg_index]['units'][unit_index]
        annotations.update(ann)

        h = self._rawio.header['unit_channels'][unit_index]
        wf_sampling_rate = h['wf_sampling_rate']
        if not np.isnan(wf_sampling_rate) and wf_sampling_rate > 0:
            self.sampling_rate = wf_sampling_rate * pq.Hz
            self.left_sweep = (h['wf_left_sweep'] / self.sampling_rate).rescale('s')
            self._wf_units = ensure_signal_units(h['wf_units'])
        else:
            self.sampling_rate = None
            self.left_sweep = None

        BaseProxy.__init__(self, **annotations)

    def load(self, time_slice=None, strict_slicing=True,
                    magnitude_mode='rescaled', load_waveforms=False):
        '''
        *Args*:
            :time_slice: None or tuple of the time slice expressed with quantities.
                            None is the entire signal.
            :strict_slicing: True by default.
                 Control if an error is raise or not when one of  time_slice
                 member (t_start or t_stop) is outside the real time range of the segment.
            :magnitude_mode: 'rescaled' or 'raw'.
            :load_waveforms: bool load waveforms or not.
        '''

        t_start, t_stop = consolidate_time_slice(time_slice, self.t_start,
                                                                    self.t_stop, strict_slicing)
        _t_start, _t_stop = prepare_time_slice(time_slice)

        spike_timestamps = self._rawio.get_spike_timestamps(block_index=self._block_index,
                        seg_index=self._seg_index, unit_index=self._unit_index, t_start=_t_start,
                        t_stop=_t_stop)

        if magnitude_mode == 'raw':
            # we must modify a bit the neo.rawio interface to also read the spike_timestamps
            # underlying clock wich is not always same as sigs
            raise(NotImplementedError)
        elif magnitude_mode == 'rescaled':
            dtype = 'float64'
            spike_times = self._rawio.rescale_spike_timestamp(spike_timestamps, dtype=dtype)
            units = 's'

        if load_waveforms:
            assert self.sampling_rate is not None, 'Do not have waveforms'

            raw_wfs = self._rawio.get_spike_raw_waveforms(block_index=self._block_index,
                seg_index=self._seg_index, unit_index=self._unit_index,
                            t_start=_t_start, t_stop=_t_stop)
            if magnitude_mode == 'rescaled':
                float_wfs = self._rawio.rescale_waveforms_to_float(raw_wfs,
                                dtype='float32', unit_index=self._unit_index)
                waveforms = pq.Quantity(float_wfs, units=self._wf_units,
                            dtype='float32', copy=False)
            elif magnitude_mode == 'raw':
                # could code also CompundUnit here but it is over killed
                # so we used dimentionless
                waveforms = pq.Quantity(raw_wfs, units='',
                            dtype=raw_wfs.dtype, copy=False)
        else:
            waveforms = None

        sptr = SpikeTrain(spike_times, t_stop, units=units, dtype=dtype,
                t_start=t_start, copy=False, sampling_rate=self.sampling_rate,
                waveforms=waveforms, left_sweep=self.left_sweep, name=self.name,
                file_origin=self.file_origin, description=self.description, **self.annotations)

        return sptr


class _EventOrEpoch(BaseProxy):
    _single_parent_objects = ('Segment',)
    _quantity_attr = 'times'

    def __init__(self, rawio=None, event_channel_index=None, block_index=0, seg_index=0):

        self._rawio = rawio
        self._block_index = block_index
        self._seg_index = seg_index
        self._event_channel_index = event_channel_index

        nb_event = self._rawio.event_count(block_index=block_index, seg_index=seg_index,
                                        event_channel_index=event_channel_index)
        self.shape = (nb_event, )

        self.t_start = self._rawio.segment_t_start(block_index, seg_index) * pq.s
        self.t_stop = self._rawio.segment_t_stop(block_index, seg_index) * pq.s

        # both necessary attr and annotations
        annotations = {}
        for k in ('name', 'id'):
            annotations[k] = self._rawio.header['event_channels'][event_channel_index][k]
        ann = self._rawio.raw_annotations['blocks'][block_index]['segments'][seg_index]['events'][event_channel_index]
        annotations.update(ann)

        BaseProxy.__init__(self, **annotations)

    def load(self, time_slice=None, strict_slicing=True):
        '''
        *Args*:
            :time_slice: None or tuple of the time slice expressed with quantities.
                            None is the entire signal.
            :strict_slicing: True by default.
                 Control if an error is raise or not when one of  time_slice member (t_start or t_stop)
                 is outside the real time range of the segment.
        '''

        t_start, t_stop = consolidate_time_slice(time_slice, self.t_start,
                                                                    self.t_stop, strict_slicing)
        _t_start, _t_stop = prepare_time_slice(time_slice)

        timestamp, durations, labels = self._rawio.get_event_timestamps(block_index=self._block_index,
                        seg_index=self._seg_index, event_channel_index=self._event_channel_index,
                        t_start=_t_start, t_stop=_t_stop)

        dtype = 'float64'
        times = self._rawio.rescale_event_timestamp(timestamp, dtype=dtype)
        units = 's'

        if durations is not None:
            durations = self._rawio.rescale_epoch_duration(durations, dtype=dtype) * pq.s

        h = self._rawio.header['event_channels'][self._event_channel_index]
        if h['type'] == b'event':
            ret = Event(times=times, labels=labels, units='s',
                name=self.name, file_origin=self.file_origin,
                description=self.description, **self.annotations)
        elif h['type'] == b'epoch':
            ret = Epoch(times=times, durations=durations, labels=labels,
                units='s',
                name=self.name, file_origin=self.file_origin,
                description=self.description, **self.annotations)

        return ret


class EventProxy(_EventOrEpoch):
    '''
    This object mimic Event except that it does not
    have the times nor labels.
    All other attributes and annotations are here.

    The goal is to postpone the loading of data into memory
    when reading a file with the new lazy load system based
    on neo.rawio.

    This object must not be constructed directly but is given
    neo.io when lazy=True instead of a true Event.

    The EventProxy is able to load:
      * only a slice of time

    Usage:
    >>> proxy_event = EventProxy(rawio=self.reader, event_channel_index=0,
                        block_index=0, seg_index=0,)
    >>> event = proxy_event.load()
    >>> slice_of_event = proxy_event.load(time_slice=(1.*pq.s, 2.*pq.s))

    '''
    _necessary_attrs = (('times', pq.Quantity, 1),
<<<<<<< HEAD
                        ('labels', np.ndarray, 1, np.dtype('U')))
=======
                        ('labels', np.ndarray, 1, np.dtype('S')))
    proxy_for = Event
>>>>>>> 1cac0db9


class EpochProxy(_EventOrEpoch):
    '''
    This object mimic Epoch except that it does not
    have the times nor labels nor durations.
    All other attributes and annotations are here.

    The goal is to postpone the loading of data into memory
    when reading a file with the new lazy load system based
    on neo.rawio.

    This object must not be constructed directly but is given
    neo.io when lazy=True instead of a true Epoch.

    The EpochProxy is able to load:
      * only a slice of time

    Usage:
    >>> proxy_epoch = EpochProxy(rawio=self.reader, event_channel_index=0,
                        block_index=0, seg_index=0,)
    >>> epoch = proxy_epoch.load()
    >>> slice_of_epoch = proxy_epoch.load(time_slice=(1.*pq.s, 2.*pq.s))

    '''
    _necessary_attrs = (('times', pq.Quantity, 1),
                        ('durations', pq.Quantity, 1),
<<<<<<< HEAD
                        ('labels', np.ndarray, 1, np.dtype('U')))
=======
                        ('labels', np.ndarray, 1, np.dtype('S')))
    proxy_for = Epoch
>>>>>>> 1cac0db9


proxyobjectlist = [AnalogSignalProxy, SpikeTrainProxy, EventProxy,
                            EpochProxy]


unit_convert = {'Volts': 'V', 'volts': 'V', 'Volt': 'V',
                'volt': 'V', ' Volt': 'V', 'microV': 'uV',
                # note that "micro" and "mu" are two different characters in Unicode
                # although they mostly look the same. Here we accept both.
                'µV': 'uV', 'μV': 'uV'}


def ensure_signal_units(units):
    # test units
    units = units.replace(' ', '')
    if units in unit_convert:
        units = unit_convert[units]
    try:
        units = pq.Quantity(1, units)
    except:
        logger.warning('Units "{}" can not be converted to a quantity. Using dimensionless '
                       'instead'.format(units))
        units = ''
        units = pq.Quantity(1, units)
    return units


def check_annotations(annotations):
    # force type to str for some keys
    # imposed for tests
    for k in ('name', 'description', 'file_origin'):
        if k in annotations:
            annotations[k] = str(annotations[k])

    if 'coordinates' in annotations:
        # some rawio expose some coordinates in annotations but is not standardized
        # (x, y, z) or polar, at the moment it is more resonable to remove them
        annotations.pop('coordinates')

    return annotations


def ensure_second(v):
    if isinstance(v, float):
        return v * pq.s
    elif isinstance(v, pq.Quantity):
        return v.rescale('s')
    elif isinstance(v, int):
        return float(v) * pq.s


def prepare_time_slice(time_slice):
    """
    This give clean time slice but keep None
    for calling rawio slice
    """
    if time_slice is None:
        t_start, t_stop = None, None
    else:
        t_start, t_stop = time_slice

    if t_start is not None:
        t_start = ensure_second(t_start).rescale('s').magnitude

    if t_stop is not None:
        t_stop = ensure_second(t_stop).rescale('s').magnitude

    return (t_start, t_stop)


def consolidate_time_slice(time_slice, seg_t_start, seg_t_stop, strict_slicing):
    """
    This give clean time slice in quantity for t_start/t_stop of object
    None is replace by seg limit.
    """
    if time_slice is None:
        t_start, t_stop = None, None
    else:
        t_start, t_stop = time_slice

    if t_start is None:
        t_start = seg_t_start
    else:
        if strict_slicing:
            assert seg_t_start <= t_start <= seg_t_stop, 't_start is outside'
        else:
            t_start = max(t_start, seg_t_start)
    t_start = ensure_second(t_start)

    if t_stop is None:
        t_stop = seg_t_stop
    else:
        if strict_slicing:
            assert seg_t_start <= t_stop <= seg_t_stop, 't_stop is outside'
        else:
            t_stop = min(t_stop, seg_t_stop)
    t_stop = ensure_second(t_stop)

    return (t_start, t_stop)


def create_analogsignal_array_annotations(sig_annotations, global_channel_indexes):
    """
    Create array_annotations from raw_annoations.
    Since raw_annotation are not np.array but nested dict, this func
    try to find keys in raw_annotation that are shared by all channel
    and make array_annotation with it.
    """
    # intersection of keys across channels
    common_keys = None
    for ind in global_channel_indexes:
        keys = [k for k, v in sig_annotations[ind].items() if not \
                    isinstance(v, (list, tuple, np.ndarray))]
        if common_keys is None:
            common_keys = keys
        else:
            common_keys = [k for k in common_keys if k in keys]

    # this is redundant and done with other name
    for k in ['name', 'channel_id']:
        if k in common_keys:
            common_keys.remove(k)

    array_annotations = {}
    for k in common_keys:
        values = [sig_annotations[ind][k] for ind in global_channel_indexes]
        array_annotations[k] = np.array(values)

    return array_annotations<|MERGE_RESOLUTION|>--- conflicted
+++ resolved
@@ -474,12 +474,8 @@
 
     '''
     _necessary_attrs = (('times', pq.Quantity, 1),
-<<<<<<< HEAD
                         ('labels', np.ndarray, 1, np.dtype('U')))
-=======
-                        ('labels', np.ndarray, 1, np.dtype('S')))
     proxy_for = Event
->>>>>>> 1cac0db9
 
 
 class EpochProxy(_EventOrEpoch):
@@ -507,12 +503,8 @@
     '''
     _necessary_attrs = (('times', pq.Quantity, 1),
                         ('durations', pq.Quantity, 1),
-<<<<<<< HEAD
                         ('labels', np.ndarray, 1, np.dtype('U')))
-=======
-                        ('labels', np.ndarray, 1, np.dtype('S')))
     proxy_for = Epoch
->>>>>>> 1cac0db9
 
 
 proxyobjectlist = [AnalogSignalProxy, SpikeTrainProxy, EventProxy,
