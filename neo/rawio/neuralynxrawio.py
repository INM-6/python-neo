--- conflicted
+++ resolved
@@ -549,20 +549,12 @@
     (r'Feature \w+ \d+', '', None),
     ('SessionUUID', '', None),
     ('FileUUID', '', None),
-<<<<<<< HEAD
-    ('CheetahRev', '', None),  # used  possibility 1 for version
-=======
     ('CheetahRev', '', None),  # only for old version
->>>>>>> 18d28ed0
     ('ProbeName', '', None),
     ('OriginalFileName', '', None),
     ('TimeCreated', '', None),
     ('TimeClosed', '', None),
-<<<<<<< HEAD
-    ('ApplicationName', '', None),  # used  possibility 2 for version
-=======
     ('ApplicationName', '', None),  # also include version number
->>>>>>> 18d28ed0
     ('AcquisitionSystem', '', None),
     ('ReferenceChannel', '', None),
 ]
@@ -614,26 +606,6 @@
     else:
         info['channel_names'] = [name] * len(info['channel_ids'])
 
-<<<<<<< HEAD
-    # extract application type and version information
-    if 'CheetahRev' in info:
-        info['ApplicationType'] = 'Cheetah'
-        info['version'] = info['CheetahRev']
-    elif 'ApplicationName' in info:
-        if 'Cheetah' in info['ApplicationName']:
-            info['ApplicationType'] = 'Cheetah'
-            info['version'] = info['ApplicationName'].replace('Cheetah', '')
-        elif 'Pegasus' in info['ApplicationName']:
-            info['ApplicationType'] = 'Pegasus'
-            info['version'] = info['ApplicationName'].replace('Pegasus', '')
-    else:
-        info['ApplicationType'] = None
-        info['version'] = None
-
-    if 'version' is not None:
-        version = info['version'].replace('"', '').strip(' ').rstrip(' ')
-        info['version'] = distutils.version.LooseVersion(version)
-=======
     # version and application name
     if 'CheetahRev' in info:
         assert 'ApplicationName' not in info
@@ -646,7 +618,6 @@
         assert len(match) == 1, 'impossible to find application name and version'
         info['ApplicationName'], app_version = match[0]
     info['ApplicationVersion'] = distutils.version.LooseVersion(app_version)
->>>>>>> 18d28ed0
 
     # convert bit_to_microvolt
     if 'bit_to_microVolt' in info:
@@ -666,10 +637,6 @@
         assert len(info['InputRange']) == len(chid_entries), \
             'Number of channel ids does not match input range values.'
 
-<<<<<<< HEAD
-    # filename and datetime
-    if (info['ApplicationType'] == 'Cheetah') and (info['version'] <= distutils.version.LooseVersion('5.6.4')):
-=======
     # filename and datetime depend on app name and its version
     if info['ApplicationName'] == 'Cheetah':
         if info['ApplicationVersion'] <= '5.6.4':
@@ -681,7 +648,6 @@
         old_date_format = (r'## Time Opened' in txt_header)
 
     if old_date_format:
->>>>>>> 18d28ed0
         datetime1_regex = r'## Time Opened \(m/d/y\): (?P<date>\S+)  \(h:m:s\.ms\) (?P<time>\S+)'
         datetime2_regex = r'## Time Closed \(m/d/y\): (?P<date>\S+)  \(h:m:s\.ms\) (?P<time>\S+)'
         filename_regex = r'## File Name (?P<filename>\S+)'
