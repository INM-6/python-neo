"""
Class for reading the old data format from Plexon
acquisition system (.plx)

Note that Plexon now use a new format PL2 which is NOT
supported by this IO.

Compatible with versions 100 to 106.
Other versions have not been tested.

This IO is developed thanks to the header file downloadable from:
http://www.plexon.com/software-downloads

This IO was rewritten in 2017 and this was a huge pain because
the underlying file format is really inefficient.
The rewrite is now based on numpy dtype and not on Python struct.
This should be faster.
If one day, somebody use it, consider to offer me a beer.


Author: Samuel Garcia

"""

import datetime
from collections import OrderedDict
import re

import numpy as np

try:
    from tqdm import tqdm, trange

    HAVE_TQDM = True
except:
    HAVE_TQDM = False

from .baserawio import (
    BaseRawIO,
    _signal_channel_dtype,
    _signal_stream_dtype,
    _signal_buffer_dtype,
    _spike_channel_dtype,
    _event_channel_dtype,
)

from neo.core.baseneo import NeoReadWriteError


class PlexonRawIO(BaseRawIO):
    extensions = ["plx"]
    rawmode = "one-file"

    def __init__(self, filename="", progress_bar=True):
        """

        Class for reading non-pl2 plexon files

        Parameters
        ----------
        filename: str, default: ''
            The *.plx file to be loaded
        progress_bar: bool, default True
            Display progress bar using tqdm (if installed) when parsing the file.

        Notes
        -----
        * Compatible with versions 100 to 106. Other versions have not been tested.
        * Note that Plexon now use a new format PL2 which is NOT supported by this IO.

        Examples
        --------
        >>> import neo.rawio
        >>> r = neo.rawio.PlexonRawIO(filename='data.plx')
        >>> r.parse_header()
        >>> print(r)

        """
        BaseRawIO.__init__(self)
        self.filename = filename
        self.progress_bar = HAVE_TQDM and progress_bar

    def _source_name(self):
        return self.filename

    def _parse_header(self):

        # global header
        with open(self.filename, "rb") as fid:
            global_header = read_as_dict(fid, GlobalHeader)

        rec_datetime = datetime.datetime(
            global_header["Year"],
            global_header["Month"],
            global_header["Day"],
            global_header["Hour"],
            global_header["Minute"],
            global_header["Second"],
        )

        # dsp channels header = spikes and waveforms
        nb_unit_chan = int(global_header["NumDSPChannels"])
        offset1 = np.dtype(GlobalHeader).itemsize
        dspChannelHeaders = np.memmap(
            self.filename, dtype=DspChannelHeader, mode="r", offset=offset1, shape=(nb_unit_chan,)
        )

        # event channel header
        nb_event_chan = int(global_header["NumEventChannels"])
        offset2 = offset1 + np.dtype(DspChannelHeader).itemsize * nb_unit_chan
        eventHeaders = np.memmap(
            self.filename,
            dtype=EventChannelHeader,
            mode="r",
            offset=offset2,
            shape=(nb_event_chan,),
        )

        # slow channel header = signal
        nb_sig_chan = int(global_header["NumSlowChannels"])
        offset3 = offset2 + np.dtype(EventChannelHeader).itemsize * nb_event_chan
        slowChannelHeaders = np.memmap(
            self.filename, dtype=SlowChannelHeader, mode="r", offset=offset3, shape=(nb_sig_chan,)
        )

        offset4 = offset3 + np.dtype(SlowChannelHeader).itemsize * nb_sig_chan

        # locate data blocks and group them by type and channel
        block_pos = {
            1: {c: [] for c in dspChannelHeaders["Channel"]},
            4: {c: [] for c in eventHeaders["Channel"]},
            5: {c: [] for c in slowChannelHeaders["Channel"]},
        }
        data = self._memmap = np.memmap(self.filename, dtype="u1", offset=0, mode="r")
        pos = offset4

        # Create a tqdm object with a total of len(data) and an initial value of 0 for offset
        if self.progress_bar:
            progress_bar = tqdm(total=len(data), initial=0, desc="Parsing data blocks", leave=True)

        while pos < data.size:
            bl_header = data[pos : pos + 16].view(DataBlockHeader)[0]
            number_of_waveforms = int(bl_header["NumberOfWaveforms"])
            number_of_words_in_waveform = int(bl_header["NumberOfWordsInWaveform"])
            length = (number_of_waveforms * number_of_words_in_waveform * 2) + 16
            bl_type = int(bl_header["Type"])
            chan_id = int(bl_header["Channel"])
            block_pos[bl_type][chan_id].append(pos)
            pos += length

            # Update tqdm with the number of bytes processed in this iteration
            if self.progress_bar:
                progress_bar.update(length)  # This was clever, Sam : )

        if self.progress_bar:
            progress_bar.close()

        upper_byte_of_5_byte_timestamp = int(bl_header["UpperByteOf5ByteTimestamp"])
        bl_header_timestamp = int(bl_header["TimeStamp"])
        self._last_timestamps = upper_byte_of_5_byte_timestamp * 2**32 + bl_header_timestamp

        # ... and finalize them in self._data_blocks
        # for a faster access depending on type (1, 4, 5)
        self._data_blocks = {}
        dt_base = [("pos", "int64"), ("timestamp", "int64"), ("size", "int64")]
        dtype_by_bltype = {
            # Spikes and waveforms
            1: np.dtype(
                dt_base
                + [
                    ("unit_id", "uint16"),
                    ("n1", "uint16"),
                    ("n2", "uint16"),
                ]
            ),
            # Events
            4: np.dtype(
                dt_base
                + [
                    ("label", "uint16"),
                ]
            ),
            # Signals
            5: np.dtype(
                dt_base
                + [
                    ("cumsum", "int64"),
                ]
            ),
        }
        if self.progress_bar:
            bl_loop = tqdm(block_pos, desc="Finalizing data blocks", leave=True)
        else:
            bl_loop = block_pos
        for bl_type in bl_loop:
            self._data_blocks[bl_type] = {}
            if self.progress_bar:
                chan_loop = tqdm(
                    block_pos[bl_type],
                    desc=f"Finalizing data blocks for type {bl_type}",
                    leave=True,
                )
            else:
                chan_loop = block_pos[bl_type]
            for chan_id in chan_loop:
                positions = block_pos[bl_type][chan_id]
                dt = dtype_by_bltype[bl_type]
                data_block = np.empty((len(positions)), dtype=dt)
                for index, pos in enumerate(positions):
                    bl_header = data[pos : pos + 16].view(DataBlockHeader)[0]

<<<<<<< HEAD
                    # To avoid overflow errors when doing arithmetic operations on numpy scalars
                    np_scalar_to_python_scalar = lambda x: x.item() if isinstance(x, np.generic) else x
                    bl_header = {key: np_scalar_to_python_scalar(bl_header[key]) for key in bl_header.dtype.names}
                    
                    timestamp = bl_header["UpperByteOf5ByteTimestamp"] * 2**32 + bl_header["TimeStamp"]
=======
                    current_upper_byte_of_5_byte_timestamp = int(bl_header["UpperByteOf5ByteTimestamp"])
                    current_bl_timestamp = int(bl_header["TimeStamp"])
                    timestamp = current_upper_byte_of_5_byte_timestamp * 2**32 + current_bl_timestamp
>>>>>>> 9fd9ef19
                    n1 = bl_header["NumberOfWaveforms"]
                    n2 = bl_header["NumberOfWordsInWaveform"]
                    sample_count = n1 * n2

                    data_block["pos"][index] = pos + 16
                    data_block["timestamp"][index] = timestamp
                    data_block["size"][index] = sample_count * 2

                    if bl_type == 1:  # Spikes and waveforms
                        data_block["unit_id"][index] = bl_header["Unit"]
                        data_block["n1"][index] = n1
                        data_block["n2"][index] = n2
                    elif bl_type == 4:  # Events
                        data_block["label"][index] = bl_header["Unit"]
                    elif bl_type == 5:  # Signals
                        if data_block.size > 0:
                            # cumulative sum of sample index for fast access to chunks
                            if index == 0:
                                data_block["cumsum"][index] = 0
                            else:
                                data_block["cumsum"][index] = data_block["cumsum"][index - 1] + sample_count

                self._data_blocks[bl_type][chan_id] = data_block

        # signals channels
        source_id = []

        # Scanning sources and populating signal channels at the same time. Sources have to have
        # same sampling rate and number of samples to belong to one stream.
        signal_channels = []
        channel_num_samples = []

        # We will build the stream ids based on the channel prefixes
        # The channel prefixes are the first characters of the channel names which have the following format:
        # WB{number}, FPX{number}, SPKCX{number}, AI{number}, etc
        # We will extract the prefix and use it as stream id
        regex_prefix_pattern = r"^\D+"  # Match any non-digit character at the beginning of the string

        if self.progress_bar:
            chan_loop = trange(nb_sig_chan, desc="Parsing signal channels", leave=True)
        else:
            chan_loop = range(nb_sig_chan)
        for chan_index in chan_loop:
            channel_headers = slowChannelHeaders[chan_index]
            
            # To avoid overflow errors when doing arithmetic operations on numpy scalars
            np_scalar_to_python_scalar = lambda x: x.item() if isinstance(x, np.generic) else x
            channel_headers = {key: np_scalar_to_python_scalar(channel_headers[key]) for key in channel_headers.dtype.names}
            
            name = channel_headers["Name"].decode("utf8")
            chan_id = channel_headers["Channel"]
            length = self._data_blocks[5][chan_id]["size"].sum() // 2
            if length == 0:
                continue  # channel not added
            source_id.append(channel_headers["SrcId"])
            channel_num_samples.append(length)
            sampling_rate = float(channel_headers["ADFreq"])
            sig_dtype = "int16"
            units = ""  # I don't know units
            if global_header["Version"] in [100, 101]:
                gain = 5000.0 / (2048 * channel_headers["Gain"] * 1000.0)
            elif global_header["Version"] in [102]:
                gain = 5000.0 / (2048 * channel_headers["Gain"] * channel_headers["PreampGain"])
            elif global_header["Version"] >= 103:
                gain = global_header["SlowMaxMagnitudeMV"] / (
                    0.5 * (2 ** global_header["BitsPerSpikeSample"]) * channel_headers["Gain"] * channel_headers["PreampGain"]
                )
            offset = 0.0

            channel_prefix = re.match(regex_prefix_pattern, name).group(0)
            stream_id = channel_prefix
            buffer_id = ""
            signal_channels.append(
                (name, str(chan_id), sampling_rate, sig_dtype, units, gain, offset, stream_id, buffer_id)
            )

        signal_channels = np.array(signal_channels, dtype=_signal_channel_dtype)

        # no buffer here because block are splitted by channel
        signal_buffers = np.array([], dtype=_signal_buffer_dtype)

        if signal_channels.size == 0:
            signal_streams = np.array([], dtype=_signal_stream_dtype)

        else:
            # Detect streams
            channel_num_samples = np.asarray(channel_num_samples)
            # We are using channel prefixes as stream_ids
            # The meaning of the channel prefixes was provided by a Plexon Engineer, see here:
            # https://github.com/NeuralEnsemble/python-neo/pull/1495#issuecomment-2184256894
            stream_id_to_stream_name = {
                "WB": "WB-Wideband",
                "FP": "FPl-Low Pass Filtered",
                "SP": "SPKC-High Pass Filtered",
                "AI": "AI-Auxiliary Input",
                "AIF": "AIF-Auxiliary Input Filtered",
            }

            unique_stream_ids = np.unique(signal_channels["stream_id"])
            signal_streams = []
            for stream_id in unique_stream_ids:
                # We are using the channel prefixes as ids
                # The users of plexon can modify the prefix of the channel names (e.g. `my_prefix` instead of `WB`).
                # In that case we use the channel prefix both as stream id and name
                buffer_id = ""
                stream_name = stream_id_to_stream_name.get(stream_id, stream_id)
                buffer_id = ""
                signal_streams.append((stream_name, stream_id, buffer_id))

            signal_streams = np.array(signal_streams, dtype=_signal_stream_dtype)

            self._stream_id_samples = {}
            self._stream_id_sampling_frequency = {}
            self._stream_index_to_stream_id = {}
            for stream_index, stream_id in enumerate(signal_streams["id"]):
                # Keep a mapping from stream_index to stream_id
                self._stream_index_to_stream_id[stream_index] = stream_id

                mask = signal_channels["stream_id"] == stream_id

                signal_num_samples = np.unique(channel_num_samples[mask])
                if signal_num_samples.size > 1:
                    raise NeoReadWriteError(f"Channels in stream {stream_id} don't have the same number of samples")
                self._stream_id_samples[stream_id] = signal_num_samples[0]

                signal_sampling_frequency = np.unique(signal_channels[mask]["sampling_rate"])
                if signal_sampling_frequency.size > 1:
                    raise NeoReadWriteError(f"Channels in stream {stream_id} don't have the same sampling frequency")
                self._stream_id_sampling_frequency[stream_id] = signal_sampling_frequency[0]

        self._global_ssampling_rate = global_header["ADFrequency"]

        # Determine number of units per channels
        self.internal_unit_ids = []
        for chan_id, data_clock in self._data_blocks[1].items():
            unit_ids = np.unique(data_clock["unit_id"])
            for unit_id in unit_ids:
                self.internal_unit_ids.append((chan_id, unit_id))

        # Spikes channels
        spike_channels = []
        if self.progress_bar:
            unit_loop = tqdm(
                enumerate(self.internal_unit_ids),
                desc="Parsing spike channels",
                leave=True,
            )
        else:
            unit_loop = enumerate(self.internal_unit_ids)

        for unit_index, (chan_id, unit_id) in unit_loop:
            channel_index = np.nonzero(dspChannelHeaders["Channel"] == chan_id)[0][0]
            dsp_channel_headers = dspChannelHeaders[channel_index]

            name = dsp_channel_headers["Name"].decode("utf8")
            _id = f"ch{chan_id}#{unit_id}"
            wf_units = ""
            if global_header["Version"] < 103:
                wf_gain = 3000.0 / (2048 * dsp_channel_headers["Gain"] * 1000.0)
            elif 103 <= global_header["Version"] < 105:
                wf_gain = global_header["SpikeMaxMagnitudeMV"] / (
                    0.5 * 2.0 ** (global_header["BitsPerSpikeSample"]) * dsp_channel_headers["Gain"] * 1000.0
                )
            elif global_header["Version"] >= 105:
                wf_gain = global_header["SpikeMaxMagnitudeMV"] / (
                    0.5 * 2.0 ** (global_header["BitsPerSpikeSample"]) * dsp_channel_headers["Gain"] * global_header["SpikePreAmpGain"]
                )
            wf_offset = 0.0
            wf_left_sweep = -1  # DONT KNOWN
            wf_sampling_rate = global_header["WaveformFreq"]
            spike_channels.append((name, _id, wf_units, wf_gain, wf_offset, wf_left_sweep, wf_sampling_rate))
        spike_channels = np.array(spike_channels, dtype=_spike_channel_dtype)

        # Event channels
        event_channels = []
        if self.progress_bar:
            chan_loop = trange(nb_event_chan, desc="Parsing event channels", leave=True)
        else:
            chan_loop = range(nb_event_chan)
        for chan_index in chan_loop:
            h = eventHeaders[chan_index]
            chan_id = h["Channel"]
            name = h["Name"].decode("utf8")
            event_channels.append((name, chan_id, "event"))
        event_channels = np.array(event_channels, dtype=_event_channel_dtype)

        # fill into header dict
        self.header = {
            "nb_block": 1,
            "nb_segment": [1],
            "signal_buffers": signal_buffers,
            "signal_streams": signal_streams,
            "signal_channels": signal_channels,
            "spike_channels": spike_channels,
            "event_channels": event_channels,
        }

        # Annotations
        self._generate_minimal_annotations()
        bl_annotations = self.raw_annotations["blocks"][0]
        seg_annotations = bl_annotations["segments"][0]
        for d in (bl_annotations, seg_annotations):
            d["rec_datetime"] = rec_datetime
            d["plexon_version"] = global_header["Version"]

    def _segment_t_start(self, block_index, seg_index):
        return 0.0

    def _segment_t_stop(self, block_index, seg_index):
        t_stop = float(self._last_timestamps) / self._global_ssampling_rate
        if hasattr(self, "__stream_id_samples"):
            for stream_id in self._stream_id_samples.keys():
                t_stop_sig = self._stream_id_samples[stream_id] / self._stream_id_sampling_frequency[stream_id]
                t_stop = max(t_stop, t_stop_sig)
        return t_stop

    def _get_signal_size(self, block_index, seg_index, stream_index):
        stream_id = self._stream_index_to_stream_id[stream_index]
        return self._stream_id_samples[stream_id]

    def _get_signal_t_start(self, block_index, seg_index, stream_index):
        return 0.0

    def _get_analogsignal_chunk(self, block_index, seg_index, i_start, i_stop, stream_index, channel_indexes):
        signal_channels = self.header["signal_channels"]
        signal_streams = self.header["signal_streams"]
        stream_id = signal_streams[stream_index]["id"]

        if i_start is None:
            i_start = 0
        if i_stop is None:
            i_stop = self._stream_id_samples[stream_id]

        mask = signal_channels["stream_id"] == stream_id
        signal_channels = signal_channels[mask]
        if channel_indexes is not None:
            signal_channels = signal_channels[channel_indexes]
        channel_ids = signal_channels["id"]

        raw_signals = np.zeros((i_stop - i_start, channel_ids.size), dtype="int16")
        for c, channel_id in enumerate(channel_ids):
            chan_id = np.int32(channel_id)

            data_blocks = self._data_blocks[5][chan_id]

            # loop over data blocks and get chunks
            bl0 = np.searchsorted(data_blocks["cumsum"], i_start, side="right") - 1
            bl1 = np.searchsorted(data_blocks["cumsum"], i_stop, side="right")
            ind = 0
            for bl in range(bl0, bl1):
                ind0 = data_blocks[bl]["pos"]
                ind1 = data_blocks[bl]["size"] + ind0
                data = self._memmap[ind0:ind1].view("int16")
                if bl == bl1 - 1:
                    # right border
                    # be careful that bl could be both bl0 and bl1!!
                    border = data.size - (i_stop - data_blocks[bl]["cumsum"])
                    data = data[:-border]
                if bl == bl0:
                    # left border
                    border = i_start - data_blocks[bl]["cumsum"]
                    data = data[border:]
                raw_signals[ind : data.size + ind, c] = data
                ind += data.size

        return raw_signals

    def _get_internal_mask(self, data_block, t_start, t_stop):
        timestamps = data_block["timestamp"]

        if t_start is None:
            lim0 = 0
        else:
            lim0 = int(t_start * self._global_ssampling_rate)

        if t_stop is None:
            lim1 = self._last_timestamps
        else:
            lim1 = int(t_stop * self._global_ssampling_rate)

        keep = (timestamps >= lim0) & (timestamps <= lim1)

        return keep

    def _spike_count(self, block_index, seg_index, unit_index):
        chan_id, unit_id = self.internal_unit_ids[unit_index]
        data_block = self._data_blocks[1][chan_id]
        nb_spike = np.sum(data_block["unit_id"] == unit_id)
        return nb_spike

    def _get_spike_timestamps(self, block_index, seg_index, unit_index, t_start, t_stop):
        chan_id, unit_id = self.internal_unit_ids[unit_index]
        data_block = self._data_blocks[1][chan_id]

        keep = self._get_internal_mask(data_block, t_start, t_stop)
        keep &= data_block["unit_id"] == unit_id
        spike_timestamps = data_block[keep]["timestamp"]

        return spike_timestamps

    def _rescale_spike_timestamp(self, spike_timestamps, dtype):
        spike_times = spike_timestamps.astype(dtype)
        spike_times /= self._global_ssampling_rate
        return spike_times

    def _get_spike_raw_waveforms(self, block_index, seg_index, unit_index, t_start, t_stop):
        chan_id, unit_id = self.internal_unit_ids[unit_index]
        data_block = self._data_blocks[1][chan_id]

        n1 = data_block["n1"][0]
        n2 = data_block["n2"][0]

        keep = self._get_internal_mask(data_block, t_start, t_stop)
        keep &= data_block["unit_id"] == unit_id

        data_block = data_block[keep]
        nb_spike = data_block.size

        waveforms = np.zeros((nb_spike, n1, n2), dtype="int16")
        for i, db in enumerate(data_block):
            ind0 = db["pos"]
            ind1 = db["size"] + ind0
            data = self._memmap[ind0:ind1].view("int16").reshape(n1, n2)
            waveforms[i, :, :] = data

        return waveforms

    def _event_count(self, block_index, seg_index, event_channel_index):
        chan_id = int(self.header["event_channels"][event_channel_index]["id"])
        nb_event = self._data_blocks[4][chan_id].size
        return nb_event

    def _get_event_timestamps(self, block_index, seg_index, event_channel_index, t_start, t_stop):
        chan_id = int(self.header["event_channels"][event_channel_index]["id"])
        data_block = self._data_blocks[4][chan_id]
        keep = self._get_internal_mask(data_block, t_start, t_stop)

        db = data_block[keep]
        timestamps = db["timestamp"]
        labels = db["label"].astype("U")
        durations = None

        return timestamps, durations, labels

    def _rescale_event_timestamp(self, event_timestamps, dtype, event_channel_index):
        event_times = event_timestamps.astype(dtype)
        event_times /= self._global_ssampling_rate
        return event_times


def read_as_dict(fid, dtype, offset=None):
    """
    Given a file descriptor
    and a numpy.dtype of the binary struct return a dict.
    Make conversion for strings.
    """
    if offset is not None:
        fid.seek(offset)
    dt = np.dtype(dtype)
    h = np.frombuffer(fid.read(dt.itemsize), dt)[0]
    info = OrderedDict()
    for k in dt.names:
        v = h[k]

        if dt[k].kind == "S":
            v = v.decode("utf8")
            v = v.replace("\x03", "")
            v = v.replace("\x00", "")

        info[k] = v.item() if isinstance(v, np.generic) else v
    return info


GlobalHeader = [
    ("MagicNumber", "uint32"),
    ("Version", "int32"),
    ("Comment", "S128"),
    ("ADFrequency", "int32"),
    ("NumDSPChannels", "int32"),
    ("NumEventChannels", "int32"),
    ("NumSlowChannels", "int32"),
    ("NumPointsWave", "int32"),
    ("NumPointsPreThr", "int32"),
    ("Year", "int32"),
    ("Month", "int32"),
    ("Day", "int32"),
    ("Hour", "int32"),
    ("Minute", "int32"),
    ("Second", "int32"),
    ("FastRead", "int32"),
    ("WaveformFreq", "int32"),
    ("LastTimestamp", "float64"),
    # version >103
    ("Trodalness", "uint8"),
    ("DataTrodalness", "uint8"),
    ("BitsPerSpikeSample", "uint8"),
    ("BitsPerSlowSample", "uint8"),
    ("SpikeMaxMagnitudeMV", "uint16"),
    ("SlowMaxMagnitudeMV", "uint16"),
    # version 105
    ("SpikePreAmpGain", "uint16"),
    # version 106
    ("AcquiringSoftware", "S18"),
    ("ProcessingSoftware", "S18"),
    ("Padding", "S10"),
    # all version
    ("TSCounts", "int32", (650,)),
    ("WFCounts", "int32", (650,)),
    ("EVCounts", "int32", (512,)),
]

DspChannelHeader = [
    ("Name", "S32"),
    ("SIGName", "S32"),
    ("Channel", "int32"),
    ("WFRate", "int32"),
    ("SIG", "int32"),
    ("Ref", "int32"),
    ("Gain", "int32"),
    ("Filter", "int32"),
    ("Threshold", "int32"),
    ("Method", "int32"),
    ("NUnits", "int32"),
    ("Template", "uint16", (320,)),
    ("Fit", "int32", (5,)),
    ("SortWidth", "int32"),
    ("Boxes", "uint16", (40,)),
    ("SortBeg", "int32"),
    # version 105
    ("Comment", "S128"),
    # version 106
    ("SrcId", "uint8"),
    ("reserved", "uint8"),
    ("ChanId", "uint16"),
    ("Padding", "int32", (10,)),
]

EventChannelHeader = [
    ("Name", "S32"),
    ("Channel", "int32"),
    # version 105
    ("Comment", "S128"),
    # version 106
    ("SrcId", "uint8"),
    ("reserved", "uint8"),
    ("ChanId", "uint16"),
    ("Padding", "int32", (32,)),
]

SlowChannelHeader = [
    ("Name", "S32"),
    ("Channel", "int32"),
    ("ADFreq", "int32"),
    ("Gain", "int32"),
    ("Enabled", "int32"),
    ("PreampGain", "int32"),
    # version 104
    ("SpikeChannel", "int32"),
    # version 105
    ("Comment", "S128"),
    # version 106
    ("SrcId", "uint8"),
    ("reserved", "uint8"),
    ("ChanId", "uint16"),
    ("Padding", "int32", (27,)),
]

DataBlockHeader = [
    ("Type", "uint16"),
    ("UpperByteOf5ByteTimestamp", "uint16"),
    ("TimeStamp", "int32"),
    ("Channel", "uint16"),
    ("Unit", "uint16"),
    ("NumberOfWaveforms", "uint16"),
    ("NumberOfWordsInWaveform", "uint16"),
]  # 16 bytes<|MERGE_RESOLUTION|>--- conflicted
+++ resolved
@@ -209,17 +209,13 @@
                 for index, pos in enumerate(positions):
                     bl_header = data[pos : pos + 16].view(DataBlockHeader)[0]
 
-<<<<<<< HEAD
                     # To avoid overflow errors when doing arithmetic operations on numpy scalars
                     np_scalar_to_python_scalar = lambda x: x.item() if isinstance(x, np.generic) else x
                     bl_header = {key: np_scalar_to_python_scalar(bl_header[key]) for key in bl_header.dtype.names}
                     
-                    timestamp = bl_header["UpperByteOf5ByteTimestamp"] * 2**32 + bl_header["TimeStamp"]
-=======
                     current_upper_byte_of_5_byte_timestamp = int(bl_header["UpperByteOf5ByteTimestamp"])
                     current_bl_timestamp = int(bl_header["TimeStamp"])
                     timestamp = current_upper_byte_of_5_byte_timestamp * 2**32 + current_bl_timestamp
->>>>>>> 9fd9ef19
                     n1 = bl_header["NumberOfWaveforms"]
                     n2 = bl_header["NumberOfWordsInWaveform"]
                     sample_count = n1 * n2
