"""
Class for reading/writing data from micromed (.trc).
Inspired by the Matlab code for EEGLAB from Rami K. Niazy.

Completed with matlab Guillaume BECQ code.

Author: Samuel Garcia
"""

import datetime
import struct
import io

import numpy as np

from .baserawio import (
    BaseRawWithBufferApiIO,
    _signal_channel_dtype,
    _signal_stream_dtype,
    _signal_buffer_dtype,
    _spike_channel_dtype,
    _event_channel_dtype,
)
from .utils import get_memmap_shape

from neo.core import NeoReadWriteError


class StructFile(io.BufferedReader):
    def read_f(self, fmt, offset=None):
        if offset is not None:
            self.seek(offset)
        return struct.unpack(fmt, self.read(struct.calcsize(fmt)))


class MicromedRawIO(BaseRawWithBufferApiIO):
    """
    Class for reading  data from micromed (.trc).

    Parameters
    ----------
    filename: str, default: None
        The *.trc file to be loaded
    """

    extensions = ["trc", "TRC"]
    rawmode = "one-file"

    def __init__(self, filename=""):
        BaseRawWithBufferApiIO.__init__(self)
        self.filename = filename

    def _parse_header(self):

<<<<<<< HEAD

=======
        self._buffer_descriptions = {0: {0: {}}}
>>>>>>> 4d079ef1

        with open(self.filename, "rb") as fid:
            f = StructFile(fid)

            # Name
            f.seek(64)
            surname = f.read(22).strip(b" ")
            firstname = f.read(20).strip(b" ")

            # Date
            day, month, year, hour, minute, sec = f.read_f("bbbbbb", offset=128)
            rec_datetime = datetime.datetime(year + 1900, month, day, hour, minute, sec)

            Data_Start_Offset, Num_Chan, Multiplexer, Rate_Min, Bytes = f.read_f("IHHHH", offset=138)
            sig_dtype = "u" + str(Bytes)

            # header version
            (header_version,) = f.read_f("b", offset=175)
            if header_version != 4:
                raise NotImplementedError(f"`header_version {header_version} is not implemented in neo yet")

            # area
            f.seek(176)
            zone_names = [
                "ORDER",
                "LABCOD",
                "NOTE",
                "FLAGS",
                "TRONCA",
                "IMPED_B",
                "IMPED_E",
                "MONTAGE",
                "COMPRESS",
                "AVERAGE",
                "HISTORY",
                "DVIDEO",
                "EVENT A",
                "EVENT B",
                "TRIGGER",
            ]
            zones = {}
            for zname in zone_names:
                zname2, pos, length = f.read_f("8sII")
                zones[zname] = zname2, pos, length
                if zname != zname2.decode("ascii").strip(" "):
                    raise NeoReadWriteError("expected the zone name to match")

<<<<<<< HEAD

            # "TRONCA" zone define segments
            zname2, pos, length = zones["TRONCA"]
            f.seek(pos)
            max_segments = 100
            self.info_segments = []
            for i in range(max_segments):
                seg_start = int(np.frombuffer(f.read(4), dtype="u4")[0])
                trace_offset = int(np.frombuffer(f.read(4), dtype="u4")[0])
                if seg_start == 0 and trace_offset == 0:
                    break
                else:
                    self.info_segments.append((seg_start, trace_offset))
            
            if len(self.info_segments) == 0:
                # one unique segment = general case
                self.info_segments.append((0, 0))

            nb_segment = len(self.info_segments)

=======
            # raw signals memmap
            sig_dtype = "u" + str(Bytes)
            signal_shape = get_memmap_shape(self.filename, sig_dtype, num_channels=Num_Chan, offset=Data_Start_Offset)
            buffer_id = "0"
            stream_id = "0"
            self._buffer_descriptions[0][0][buffer_id] = {
                "type": "raw",
                "file_path": str(self.filename),
                "dtype": sig_dtype,
                "order": "C",
                "file_offset": 0,
                "shape": signal_shape,
            }

>>>>>>> 4d079ef1
            # Reading Code Info
            zname2, pos, length = zones["ORDER"]
            f.seek(pos)
            code = np.frombuffer(f.read(Num_Chan * 2), dtype="u2")

            # unique stream and buffer
            buffer_id = "0"
            stream_id = "0"

            units_code = {-1: "nV", 0: "uV", 1: "mV", 2: 1, 100: "percent", 101: "dimensionless", 102: "dimensionless"}
            signal_channels = []
            sig_grounds = []
            for c in range(Num_Chan):
                zname2, pos, length = zones["LABCOD"]
                f.seek(pos + code[c] * 128 + 2, 0)

                chan_name = f.read(6).strip(b"\x00").decode("ascii")
                ground = f.read(6).strip(b"\x00").decode("ascii")
                sig_grounds.append(ground)
                logical_min, logical_max, logical_ground, physical_min, physical_max = f.read_f("iiiii")
                (k,) = f.read_f("h")
                units = units_code.get(k, "uV")

                factor = float(physical_max - physical_min) / float(logical_max - logical_min + 1)
                gain = factor
                offset = -logical_ground * factor

                f.seek(8, 1)
                (sampling_rate,) = f.read_f("H")
                sampling_rate *= Rate_Min
                chan_id = str(c)
<<<<<<< HEAD
                signal_channels.append((chan_name, chan_id, sampling_rate, sig_dtype, units, gain, offset, stream_id, buffer_id))

=======

                signal_channels.append(
                    (chan_name, chan_id, sampling_rate, sig_dtype, units, gain, offset, stream_id, buffer_id)
                )
>>>>>>> 4d079ef1

            signal_channels = np.array(signal_channels, dtype=_signal_channel_dtype)

            self._stream_buffer_slice = {"0": slice(None)}
            signal_buffers = np.array([("Signals", buffer_id)], dtype=_signal_buffer_dtype)
            signal_streams = np.array([("Signals", stream_id, buffer_id)], dtype=_signal_stream_dtype)

            if np.unique(signal_channels["sampling_rate"]).size != 1:
                raise NeoReadWriteError("The sampling rates must be the same across signal channels")
            self._sampling_rate = float(np.unique(signal_channels["sampling_rate"])[0])

            # memmap traces buffer
            full_signal_shape = get_memmap_shape(self.filename, sig_dtype, num_channels=Num_Chan, offset=Data_Start_Offset)
            seg_limits = [trace_offset for seg_start, trace_offset in self.info_segments] + [full_signal_shape[0]]
            self._t_starts = []
            self._buffer_descriptions = {0 :{}}
            for seg_index in range(nb_segment):
                seg_start, trace_offset = self.info_segments[seg_index]
                self._t_starts.append(seg_start / self._sampling_rate)

                start = seg_limits[seg_index]
                stop = seg_limits[seg_index + 1]
                
                shape = (stop - start, Num_Chan)
                file_offset = Data_Start_Offset + start * np.dtype(sig_dtype).itemsize * Num_Chan
                self._buffer_descriptions[0][seg_index] = {}
                self._buffer_descriptions[0][seg_index][buffer_id] = {
                    "type" : "raw",
                    "file_path" : str(self.filename),
                    "dtype" : sig_dtype,
                    "order": "C",
                    "file_offset" : file_offset,
                    "shape" : shape,
                }



            # Event channels
            event_channels = []
            event_channels.append(("Trigger", "", "event"))
            event_channels.append(("Note", "", "event"))
            event_channels.append(("Event A", "", "epoch"))
            event_channels.append(("Event B", "", "epoch"))
            event_channels = np.array(event_channels, dtype=_event_channel_dtype)

            # Read trigger and notes
            self._raw_events = []
            ev_dtypes = [
                ("TRIGGER", [("start", "u4"), ("label", "u2")]),
                ("NOTE", [("start", "u4"), ("label", "S40")]),
                ("EVENT A", [("label", "u4"), ("start", "u4"), ("stop", "u4")]),
                ("EVENT B", [("label", "u4"), ("start", "u4"), ("stop", "u4")]),
            ]
            for zname, ev_dtype in ev_dtypes:
                zname2, pos, length = zones[zname]
                dtype = np.dtype(ev_dtype)
                rawevent = np.memmap(self.filename, dtype=dtype, mode="r", offset=pos, shape=length // dtype.itemsize)

                # important : all events timing are related to the first segment t_start
                self._raw_events.append([])
                for seg_index in range(nb_segment):
                    left_lim = seg_limits[seg_index]
                    right_lim = seg_limits[seg_index + 1]
                    keep = (
                        (rawevent["start"] >= left_lim)
                        & (rawevent["start"] < right_lim)
                        & (rawevent["start"] != 0)
                    )
                    self._raw_events[-1].append(rawevent[keep])


            # No spikes
            spike_channels = []
            spike_channels = np.array(spike_channels, dtype=_spike_channel_dtype)

            # fille into header dict
            self.header = {}
            self.header["nb_block"] = 1
            self.header["nb_segment"] = [nb_segment]
            self.header["signal_buffers"] = signal_buffers
            self.header["signal_streams"] = signal_streams
            self.header["signal_channels"] = signal_channels
            self.header["spike_channels"] = spike_channels
            self.header["event_channels"] = event_channels

            # insert some annotation at some place
            self._generate_minimal_annotations()
            bl_annotations = self.raw_annotations["blocks"][0]
            seg_annotations = bl_annotations["segments"][0]

            for d in (bl_annotations, seg_annotations):
                d["rec_datetime"] = rec_datetime
                d["firstname"] = firstname
                d["surname"] = surname
                d["header_version"] = header_version

            sig_annotations = self.raw_annotations["blocks"][0]["segments"][0]["signals"][0]
            sig_annotations["__array_annotations__"]["ground"] = np.array(sig_grounds)

    def _source_name(self):
        return self.filename

    def _segment_t_start(self, block_index, seg_index):
        return self._t_starts[seg_index]

    def _segment_t_stop(self, block_index, seg_index):
        duration = self.get_signal_size(block_index, seg_index, stream_index=0) / self._sampling_rate
        return duration + self.segment_t_start(block_index, seg_index)

    def _get_signal_t_start(self, block_index, seg_index, stream_index):
        assert stream_index == 0
        return self._t_starts[seg_index]

    def _spike_count(self, block_index, seg_index, unit_index):
        return 0

    def _event_count(self, block_index, seg_index, event_channel_index):
        n = self._raw_events[event_channel_index][seg_index].size
        return n

    def _get_event_timestamps(self, block_index, seg_index, event_channel_index, t_start, t_stop):

        raw_event = self._raw_events[event_channel_index][seg_index]

        # important : all events timing are related to the first segment t_start
        seg_start0, _ = self.info_segments[0]

        if t_start is not None:
            keep = raw_event["start"] + seg_start0 >= int(t_start * self._sampling_rate)
            raw_event = raw_event[keep]

        if t_stop is not None:
            keep = raw_event["start"] + seg_start0 <= int(t_stop * self._sampling_rate)
            raw_event = raw_event[keep]

        timestamp = raw_event["start"] + seg_start0

        if event_channel_index < 2:
            durations = None
        else:
            durations = raw_event["stop"] - raw_event["start"]

        try:
            labels = raw_event["label"].astype("U")
        except UnicodeDecodeError:
            # sometimes the conversion do not work : here a simple fix
            labels = np.array([e.decode("cp1252") for e in raw_event["label"]], dtype="U")

        return timestamp, durations, labels

    def _rescale_event_timestamp(self, event_timestamps, dtype, event_channel_index):
        event_times = event_timestamps.astype(dtype) / self._sampling_rate
        return event_times

    def _rescale_epoch_duration(self, raw_duration, dtype, event_channel_index):
        durations = raw_duration.astype(dtype) / self._sampling_rate
        return durations

    def _get_analogsignal_buffer_description(self, block_index, seg_index, buffer_id):
        return self._buffer_descriptions[block_index][seg_index][buffer_id]<|MERGE_RESOLUTION|>--- conflicted
+++ resolved
@@ -52,11 +52,6 @@
 
     def _parse_header(self):
 
-<<<<<<< HEAD
-
-=======
-        self._buffer_descriptions = {0: {0: {}}}
->>>>>>> 4d079ef1
 
         with open(self.filename, "rb") as fid:
             f = StructFile(fid)
@@ -104,7 +99,6 @@
                 if zname != zname2.decode("ascii").strip(" "):
                     raise NeoReadWriteError("expected the zone name to match")
 
-<<<<<<< HEAD
 
             # "TRONCA" zone define segments
             zname2, pos, length = zones["TRONCA"]
@@ -125,22 +119,6 @@
 
             nb_segment = len(self.info_segments)
 
-=======
-            # raw signals memmap
-            sig_dtype = "u" + str(Bytes)
-            signal_shape = get_memmap_shape(self.filename, sig_dtype, num_channels=Num_Chan, offset=Data_Start_Offset)
-            buffer_id = "0"
-            stream_id = "0"
-            self._buffer_descriptions[0][0][buffer_id] = {
-                "type": "raw",
-                "file_path": str(self.filename),
-                "dtype": sig_dtype,
-                "order": "C",
-                "file_offset": 0,
-                "shape": signal_shape,
-            }
-
->>>>>>> 4d079ef1
             # Reading Code Info
             zname2, pos, length = zones["ORDER"]
             f.seek(pos)
@@ -172,15 +150,8 @@
                 (sampling_rate,) = f.read_f("H")
                 sampling_rate *= Rate_Min
                 chan_id = str(c)
-<<<<<<< HEAD
                 signal_channels.append((chan_name, chan_id, sampling_rate, sig_dtype, units, gain, offset, stream_id, buffer_id))
 
-=======
-
-                signal_channels.append(
-                    (chan_name, chan_id, sampling_rate, sig_dtype, units, gain, offset, stream_id, buffer_id)
-                )
->>>>>>> 4d079ef1
 
             signal_channels = np.array(signal_channels, dtype=_signal_channel_dtype)
 
