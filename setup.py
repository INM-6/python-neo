#!/usr/bin/env python
# -*- coding: utf-8 -*-

from setuptools import setup
import os

long_description = open("README.rst").read()
install_requires = ['numpy>=1.7.1',
                    'quantities>=0.9.0']

if os.environ.get('TRAVIS') == 'true' and \
    os.environ.get('TRAVIS_PYTHON_VERSION').startswith('2.6'):
    install_requires.append('unittest2>=0.5.1')

setup(
    name = "neo",
<<<<<<< HEAD
    version = '0.5.0dev',
=======
    version = '0.4.0',
>>>>>>> f728e512
    packages = ['neo', 'neo.core', 'neo.io', 'neo.test', 'neo.test.iotest'],
    install_requires=install_requires,
    author = "Neo authors and contributors",
    author_email = "sgarcia at olfac.univ-lyon1.fr",
    description = "Neo is a package for representing electrophysiology data in Python, together with support for reading a wide range of neurophysiology file formats",
    long_description = long_description,
    license = "BSD-3-Clause",
    url='http://neuralensemble.org/neo',
    classifiers = [
        'Development Status :: 4 - Beta',
        'Intended Audience :: Science/Research',
        'License :: OSI Approved :: BSD License',
        'Natural Language :: English',
        'Operating System :: OS Independent',
        'Programming Language :: Python :: 2',
        'Programming Language :: Python :: 2.6',
        'Programming Language :: Python :: 2.7',
        'Programming Language :: Python :: 3',
        'Programming Language :: Python :: 3.3',
        'Programming Language :: Python :: 3.4',
        'Programming Language :: Python :: 3.5',
        'Topic :: Scientific/Engineering']
)<|MERGE_RESOLUTION|>--- conflicted
+++ resolved
@@ -14,11 +14,7 @@
 
 setup(
     name = "neo",
-<<<<<<< HEAD
     version = '0.5.0dev',
-=======
-    version = '0.4.0',
->>>>>>> f728e512
     packages = ['neo', 'neo.core', 'neo.io', 'neo.test', 'neo.test.iotest'],
     install_requires=install_requires,
     author = "Neo authors and contributors",
